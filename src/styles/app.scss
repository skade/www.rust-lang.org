--- conflicted
+++ resolved
@@ -7,12 +7,9 @@
 $red: #C14566;
 $green: #398277;
 $purple: #403D58;
-<<<<<<< HEAD
 $yellow: #FECD2F;
 $a11ybg: #fefefe;
 $a11ytext: #000000;
-=======
-$yellow: #FFD45E;
 
 html {
   font-size: 62.5%
@@ -23,7 +20,6 @@
     font-size: 75%;
   }
 }
->>>>>>> 5ed5d9f9
 
 body {
   font-family: $body-font;
