--- conflicted
+++ resolved
@@ -60,12 +60,8 @@
       make a new project for us. In your terminal of choice run:</p>
     <p><code>cargo new hello-rust</code></p>
     <p>This will generate a new directory called <code>hello-rust</code> with the following files:</p>
-<<<<<<< HEAD
-    <pre><code>hello-rust
-=======
     <p>
-      <pre><code class="language-rust">hello-rust
->>>>>>> e9140750
+      <pre><code class="language-text">hello-rust
 |- Cargo.toml
 |- src
   |- main.rs</code></pre>
@@ -76,7 +72,7 @@
     <p><code>cargo new</code> generates a "Hello, world!" project for us! We can run this program by moving into the new directory that we made and running this in our terminal:</p>
     <p><code>cargo run</code></p>
     <p>You should see this in your terminal:</p>
-    <pre><code>$ cargo run
+    <pre><code class="language-text">$ cargo run
    Compiling hello-rust v0.1.0 (/Users/ag_dubs/rust/hello-rust)
     Finished dev [unoptimized + debuginfo] target(s) in 1.34s
      Running `target/debug/hello-rust`
@@ -94,12 +90,8 @@
       packages as “crates.”</p>
     <p>In this project, we’ll use a crate called <a href="https://crates.io/crates/ferris-says"><code>ferris-says</code></a>.
       <p>In our <code>Cargo.toml</code> file we’ll add this information (that we got from the crate page):</p>
-<<<<<<< HEAD
-      <pre><code>[dependencies]
-=======
       <p>
-        <pre><code class="langu">[dependencies]
->>>>>>> e9140750
+        <pre><code class="language-toml">[dependencies]
 ferris-says = "0.1"</code></pre>
       <p>Now we can run:</p>
       <code>cargo build</code>
@@ -108,13 +100,9 @@
         the exact versions of the dependencies we are using locally.</p>
       <p>To use this dependency, we can open <code>main.rs</code>, remove everything that’s in there (it’s just another
         example), and add this line to it:</p>
-<<<<<<< HEAD
-      <pre><code>use ferris_says::say;</code></pre>
-=======
       <p>
         <pre><code class="language-rust">use ferris_says::say;</code></pre>
       </p>
->>>>>>> e9140750
       <p>This line means that we can now use the <code>say</code> function that the <code>ferris-says</code> crate
         exports for us.</p>
   </div>
@@ -128,12 +116,8 @@
     </header>
     <p>Now let’s write a small application with our new dependency. In our <code>main.rs</code>, add the following
       code:</p>
-<<<<<<< HEAD
-    <pre><code>use ferris_says::say; // from the previous step
-=======
     <p>
       <pre><code class="language-rust">use ferris_says::say; // from the previous step
->>>>>>> e9140750
 use std::io::{stdout, BufWriter};
 
 fn main() {
