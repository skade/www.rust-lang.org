{{#*inline "page"}}

<header class="mt3 mt2-ns mb4 mb5-ns tc tl-ns">
  <div class="w-100 mw-none ph3 mw8-m mw9-l center f3">
    <h1>Getting started</h1>
    <h2 class="subtitle">Quickly set up a Rust development environment and write a small app!</h2>
  </div>
</header>

<section id="installing-rust" class="purple">
  <div class="w-100 mw-none ph3 mw8-m mw9-l center f3">
    <header>
      <h2>Installing Rust</h2>
      <div class="highlight highlight"></div>
    </header>
    <h3>Rustup: the Rust installer and version management tool</h3>
    <p>The primary way that folks install Rust is through a tool called Rustup, which is a Rust installer
      and version management tool.</p>
    {{> tools/rustup }}
    <br /><br />
    <a href="/tools/install" class="button button-secondary">Learn more about installation</a>
    <hr />
<<<<<<< HEAD
    <h3>Cargo: the Rust build tool and package manager</h3>
    <p>When you install Rustup you’ll also get the latest stable version of the Rust build tool and
      package manager, also known as Cargo. Cargo does lots of things:</p>
      <ul>
        <li>build your project with <code>cargo build</code></li>
        <li>run your project with <code>cargo run</code></li>
        <li>test your project with <code>cargo test</code></li>
        <li>build documentation for your project with <code>cargo doc</code></li>
        <li>publish a library to <a href="https://crates.io" target="_blank" rel="noopener">crates.io</a> with <code>cargo publish</code></li>
      </ul>
      <p>To test that you have Rust and Cargo installed, you can run this in your terminal of choice:</p>
      <p><code>cargo --version</code></p>
      <a href="https://doc.rust-lang.org/cargo/index.html" target="_blank" rel="noopener" class="button button-secondary">Read
        the cargo book</a>
=======
    <h3><code>cargo</code>: the Rust build tool and package manager</h3>
    <p>When you install <code>rustup</code> you’ll also get the latest stable version of the Rust build tool and
      package manager, also known as <code>cargo</code>. <code>cargo</code> does lots of things:</p>
    <ul>
      <li>build your project with <code>cargo build</code></li>
      <li>run your project with <code>cargo run</code></li>
      <li>test your project with <code>cargo test</code></li>
      <li>build documentaiton for your project with <code>cargo doc</code></li>
      <li>publish a library to <a href="https://crates.io" target="_blank" rel="noopener">crates.io</a> with <code>cargo publish</code></li>
    </ul>
    <p>To test that you have Rust and <code>cargo</code> installed, you can run this in your terminal of choice:</p>
    <p><code>cargo --version</code></p>
    <a href="https://doc.rust-lang.org/cargo/index.html" target="_blank" rel="noopener" class="button button-secondary">Read
      the cargo book</a>
>>>>>>> 0272bf6b
    <hr />
    <h3>Other tools</h3>
    <p>Rust support is available in many editors:</p>
    {{> tools/editors }}
    <br />
    <p>You can install a code formatting tool (Rustfmt) with <code>rustup component add rustfmt</code>,
      and a linting tool (Clippy) with <code>rustup component add clippy</code>.</p>
  </div>
</section>

<section id="generating-new-project" class="red">
  <div class="w-100 mw-none ph3 mw8-m mw9-l center f3">
    <header>
      <h2>Generating a new project</h2>
      <div class="highlight"></div>
    </header>
<<<<<<< HEAD
    <p>Let’s write a small application with our new Rust development environment. To start, we’ll use Cargo to
=======
    <p>Let’s write a small application with our new Rust development environment. To start, we’ll use <code>cargo</code>
      to
>>>>>>> 0272bf6b
      make a new project for us. In your terminal of choice run:</p>
    <p><code>cargo new hello-rust</code></p>
    <p>This will generate a new directory called <code>hello-rust</code> with the following files:</p>
    <p>
      <pre><code>hello-rust
|- Cargo.toml
|- src
  |- main.rs</code></pre>
    </p>
    <p><code>Cargo.toml</code> is the manifest file for Rust. It’s where you keep metadata for your project, as well as
      dependencies.</p>
    <p><code>src/main.rs</code> is where we’ll write our application code.</p>
    <hr/>
    <p>`cargo new` generates a "Hello, world!" project for us! We can run this program by moving into the new directory that we made and running this in our terminal:</p>
    <p><code>cargo run</code></p>
    <p>You should see this in your terminal:</p>
    <p><pre><code>$ cargo run
   Compiling getstart v0.1.0 (/Users/ag_dubs/rust/getstart)
    Finished dev [unoptimized + debuginfo] target(s) in 1.34s
     Running `target/debug/getstart`
Hello, world!</code></pre><p>
  </div>
</section>

<section id="installing-dependencies" class="white">
  <div class="w-100 mw-none ph3 mw8-m mw9-l center f3">
    <header>
      <h2>Adding dependencies</h2>
      <div class="highlight"></div>
    </header>
    <p>Let’s add a dependency to our application. You can find all sorts of libraries on <a href="https://crates.io"
        target="_blank" rel="noopener">crates.io</a>, the package registry for Rust. In Rust, we often refer to
      packages as “crates.”</p>
    <p>In this project, we’ll use a crate called <a href="https://crates.io/crates/ferris-says" target="_blank" rel="noopener"><code>ferris-says</code></a>.
      <p>In our <code>Cargo.toml</code> file we’ll add this information (that we got from the crate page):</p>
      <p>
        <pre><code>[dependencies]
ferris-says = "0.1"</code></pre>
      </p>
      <p>Now we can run:</p>
      <p><code>cargo build</code></p>
      <p>...and Cargo will install our dependency for us.</p>
      <p>You’ll see that running this command created a new file for us, <code>Cargo.lock</code>. This file is a log of
        the exact versions of the dependencies we are using locally.</p>
      <p>To use this dependency, we can open <code>main.rs</code>, remove everything that’s in there (it’s just another
        example), and add this line to it:</p>
      <p>
        <pre><code>use ferris_says::say;</code></pre>
      </p>
      <p>This line means that we can now use the <code>say</code> function that the <code>ferris-says</code> crate
        exports for us.</p>
  </div>
</section>

<section id="a-small-rust-app" class="green">
  <div class="w-100 mw-none ph3 mw8-m mw9-l center f3">
    <header>
      <h2>A small Rust application</h2>
      <div class="highlight"></div>
    </header>
    <p>Now let’s write a small application with our new dependency. In our <code>main.rs</code>, add the following
      code:</p>
    <p>
      <pre><code>use ferris_says::say; // from the previous step
use std::io::{stdout, BufWriter};

fn main() {
    let stdout = stdout();
    let out = b"Hello fellow Rustaceans!";
    let width = 24;

    let mut writer = BufWriter::new(stdout.lock());
    say(out, width, &mut writer).unwrap();
}
</code></pre>
    </p>
    <p>Once we save that, we can run our application by typing:</p>
    <p><code>cargo run</code></p>
    <p>Assuming everything went well, you should see your application print this to the screen:</p>
    <p>
      <pre><code>----------------------------
| Hello fellow Rustaceans! |
----------------------------
              \
               \
                 _~^~^~_
             \) /  o o  \ (/
               '_   -   _'
               / '-----' \</code></pre>
    </p>
  </div>
</section>

<section id="read-the-docs" class="purple">
  <div class="w-100 mw-none ph3 mw8-m mw9-l center f3">
    <header>
      <h2>Learn more!</h2>
      <div class="highlight"></div>
    </header>
    <p>You’re a Rustacean now! Welcome! We’re so glad to have you. When you’re ready, hop over to our Learn page, where
      you can find lots of books that will help you to continue on your Rust adventure.</p>
    <a href="/learn" class="button button-secondary">learn more!</a>
  </div>
</section>

<section id="ferris" class="white">
  <div class="w-100 mw-none ph3 mw8-m mw9-l center f3">
    <header>
      <h2>Who’s this crab, Ferris?</h2>
      <div class="highlight"></div>
    </header>
    <p>Ferris is the unofficial mascot of the Rust Community. Many Rust programmers call themselves “Rustaceans,”
      a play on the word “<a href="https://en.wikipedia.org/wiki/Crustacean">crustacean</a>.” We refer to Ferris with
      the pronouns “they,” “them,” etc., rather than with gendered pronouns.</p>
    <p>Ferris is a name playing off of the adjective, “ferrous,” meaning of or pertaining to iron. Since Rust often
      forms on iron, it seemed like a fun origin for our mascot’s name!</p>
    <p>You can find more images of Ferris on <a href="http://rustacean.net/" target="_blank" rel="noopener">http://rustacean.net/</a>.
      <img alt="a gif of ferris scurrying side to side" src=/static/images/ferris.gif />
  </div>
</section>
{{> tools/install-script }}
{{/inline}}
{{~> (parent)~}}<|MERGE_RESOLUTION|>--- conflicted
+++ resolved
@@ -20,37 +20,20 @@
     <br /><br />
     <a href="/tools/install" class="button button-secondary">Learn more about installation</a>
     <hr />
-<<<<<<< HEAD
     <h3>Cargo: the Rust build tool and package manager</h3>
     <p>When you install Rustup you’ll also get the latest stable version of the Rust build tool and
       package manager, also known as Cargo. Cargo does lots of things:</p>
-      <ul>
-        <li>build your project with <code>cargo build</code></li>
-        <li>run your project with <code>cargo run</code></li>
-        <li>test your project with <code>cargo test</code></li>
-        <li>build documentation for your project with <code>cargo doc</code></li>
-        <li>publish a library to <a href="https://crates.io" target="_blank" rel="noopener">crates.io</a> with <code>cargo publish</code></li>
-      </ul>
-      <p>To test that you have Rust and Cargo installed, you can run this in your terminal of choice:</p>
-      <p><code>cargo --version</code></p>
-      <a href="https://doc.rust-lang.org/cargo/index.html" target="_blank" rel="noopener" class="button button-secondary">Read
-        the cargo book</a>
-=======
-    <h3><code>cargo</code>: the Rust build tool and package manager</h3>
-    <p>When you install <code>rustup</code> you’ll also get the latest stable version of the Rust build tool and
-      package manager, also known as <code>cargo</code>. <code>cargo</code> does lots of things:</p>
     <ul>
       <li>build your project with <code>cargo build</code></li>
       <li>run your project with <code>cargo run</code></li>
       <li>test your project with <code>cargo test</code></li>
-      <li>build documentaiton for your project with <code>cargo doc</code></li>
+      <li>build documentation for your project with <code>cargo doc</code></li>
       <li>publish a library to <a href="https://crates.io" target="_blank" rel="noopener">crates.io</a> with <code>cargo publish</code></li>
     </ul>
-    <p>To test that you have Rust and <code>cargo</code> installed, you can run this in your terminal of choice:</p>
+    <p>To test that you have Rust and Cargo installed, you can run this in your terminal of choice:</p>
     <p><code>cargo --version</code></p>
     <a href="https://doc.rust-lang.org/cargo/index.html" target="_blank" rel="noopener" class="button button-secondary">Read
-      the cargo book</a>
->>>>>>> 0272bf6b
+        the cargo book</a>
     <hr />
     <h3>Other tools</h3>
     <p>Rust support is available in many editors:</p>
@@ -67,12 +50,7 @@
       <h2>Generating a new project</h2>
       <div class="highlight"></div>
     </header>
-<<<<<<< HEAD
     <p>Let’s write a small application with our new Rust development environment. To start, we’ll use Cargo to
-=======
-    <p>Let’s write a small application with our new Rust development environment. To start, we’ll use <code>cargo</code>
-      to
->>>>>>> 0272bf6b
       make a new project for us. In your terminal of choice run:</p>
     <p><code>cargo new hello-rust</code></p>
     <p>This will generate a new directory called <code>hello-rust</code> with the following files:</p>
@@ -86,7 +64,7 @@
       dependencies.</p>
     <p><code>src/main.rs</code> is where we’ll write our application code.</p>
     <hr/>
-    <p>`cargo new` generates a "Hello, world!" project for us! We can run this program by moving into the new directory that we made and running this in our terminal:</p>
+    <p><code>cargo new</code> generates a "Hello, world!" project for us! We can run this program by moving into the new directory that we made and running this in our terminal:</p>
     <p><code>cargo run</code></p>
     <p>You should see this in your terminal:</p>
     <p><pre><code>$ cargo run
