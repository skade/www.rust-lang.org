{{#*inline "page"}}

<header>
  <div class="container">
    <h1>Install Rust</h1>
  </div>
</header>

<section id="rustup" class="green">
  <div class="container">
    <header>
      <h2>Using rustup (Recommended)</h2>
      <div class="highlight"></div>
    </header>
<<<<<<< HEAD
    <div class="row">
      <div class="eight columns">
        <div id="platform-instructions-unix" class="instructions" style="display: block;">
          <p>To install Rust, run the following in your terminal, then follow the onscreen instructions.</p>
          <code>curl https://sh.rustup.rs -sSf | sh</code>
        </div>
        <div id="platform-instructions-win" class="instructions" style="display: none;">
          <p>
            To install Rust, download and run
            <a href="https://win.rustup.rs" target="_blank" rel="noopener">rustup‑init.exe</a>
            then follow the onscreen instructions.
          </p>
          <p>If you're a Windows Subsystem for Linux user run the following in your terminal, then follow the onscreen instructions to install Rust.</p>
          <code>curl https://sh.rustup.rs -sSf | sh</code>
        </div>
        <div id="platform-instructions-unknown" class="instructions" style="display: none;">
          <!-- unrecognized platform: ask for help -->
          <p>I don't recognize your platform.</p>
          <p>
            Rust runs on Windows, Linux, Mac OS X, FreeBSD and NetBSD. If
            you are on one of these platforms and are seeing this then please
            <a href="https://github.com/rust-lang/rust-www/issues/new" target="_blank" rel="noopener">report an issue</a>,
            along with the following values:
          </p>
          <div>
            <div>navigator.platform:</div>
            <div id="nav-plat">MacIntel</div>
            <div>navigator.appVersion:</div>
            <div id="nav-app">5.0 (Macintosh)</div>
          </div>
          <div>
            <p>To install Rust, if you are running Unix,<br>run the following
            in your terminal, then follow the onscreen instructions.</p>
            <code>curl https://sh.rustup.rs -sSf | sh</code>
          </div>
          <hr>
          <div>
            <p>
              If you are running Windows,<br>download and run
              <a href="https://win.rustup.rs" target="_blank" rel="noopener">rustup‑init.exe</a>
              then follow the onscreen instructions.
            </p>
          </div>
        </div>
        <div id="platform-instructions-default" class="instructions" style="display: none;">
          <div>
            <p>To install Rust, if you are running Unix,<br>run the following
            in your terminal, then follow the onscreen instructions.</p>
            <code>curl https://sh.rustup.rs -sSf | sh</code>
          </div>
          <hr>
          <div>
            <p>
              If you are running Windows,<br>download and run
              <a href="https://win.rustup.rs" target="_blank" rel="noopener">rustup‑init.exe</a>
              then follow the onscreen instructions.
            </p>
          </div>
        </div>
      </div>
      <div class="four columns release-info-column">
        <div>
          <div class="release-version">Rust <span>1.30.1</span></div>
          <a href="https://blog.rust-lang.org/2018/11/08/Rust-1.30.1.html" target="_blank" rel="noopener">
            <div class="release-date">November 8, 2018</div>
          </a>
          <br>
          <a id="platform-button" style="display: none;" href="#">
            click or press "n" to cycle platforms
          </a>
        </div>
      </div>
    </div>
=======
    {{> tools/rustup }}
>>>>>>> da8be99d
  </div>
</section>

<section id="installation-notes" class="white">
  <div class="container">
    <header>
      <h2>Notes about Rust installation</h2>
      <div class="highlight"></div>
    </header>
    <div>
      <h3>Toolchain management with <code>rustup</code></h3>
      <p>
        Rust is installed and managed by the
        <a href="https://github.com/rust-lang-nursery/rustup.rs" target="_blank" rel="noopener"><code>rustup</code></a>
        tool. Rust has a 6-week
        <a href="https://github.com/rust-lang/rfcs/blob/master/text/0507-release-channels.md" target="_blank" rel="noopener">
          rapid release process
        </a> and supports a
        <a href="https://forge.rust-lang.org/platform-support.html" target="_blank" rel="noopener">
          great number of platforms
        </a>, so there are many builds of Rust available at any time.
        <code>rustup</code> manages these builds in a consistent way on every
        platform that Rust supports, enabling installation of Rust from the
        beta and nightly release channels as well as support for additional
        cross-compilation targets.
      </p>
      <p>
        For more information see the
        <a href="https://github.com/rust-lang-nursery/rustup.rs/blob/master/README.md" target="_blank" rel="noopener"><code>rustup</code>
        documentation</a>.
      </p>
      <h3>Configuring the <code>PATH</code> environment variable</h3>
      <p>
        In the Rust development environment, all tools are installed to the
        <span class="platform-specific not-win" style="display: inline;">
          <code>~/.cargo/bin</code>
        </span>
        <span class="platform-specific win" style="display: none;">
          <code>%USERPROFILE%\.cargo\bin</code>
        </span> directory,
        and this is where you will find the Rust toolchain, including
        <code>rustc</code>, <code>cargo</code>, and <code>rustup</code>.
      </p>
      <p>
        Accordingly, it is customary for Rust developers to include this
        directory in their
        <a href="https://en.wikipedia.org/wiki/PATH_(variable)" target="_blank" rel="noopener"><code>PATH</code>
        environment variable</a>.  During installation <code>rustup</code>
        will attempt to configure the
        <code>PATH</code>. Because of differences between platforms,
        command shells, and bugs in <code>rustup</code>, the modifications
        to <code>PATH</code> may not take effect until the console is
        restarted, or the user is logged out, or it may not succeed at all.
      </p>
      <p>
        If, after installation, running <code>rustc --version</code> in the
        console fails, this is the most likely reason.
      </p>
    </div>
    <div class="platform-specific win" style="display: none;">
      <h3>Windows considerations</h3>
      <p>
        On Windows, Rust additionally requires the C++ build tools
        for Visual Studio 2013 or later. The easiest way to acquire the build
        tools is by installing
        <a href="https://www.visualstudio.com/downloads/#build-tools-for-visual-studio-2017" target="_blank" rel="noopener">
          Microsoft Visual C++ Build Tools 2017
        </a>
        which provides just the Visual C++ build tools. Alternately, you
        can <a href="https://www.visualstudio.com/downloads/" target="_blank" rel="noopener">install</a>
        Visual Studio 2017, Visual Studio 2015, or Visual Studio 2013 and during install select
        the "C++ tools".
      </p>
      <p>
        For further information about configuring Rust on Windows see the
        <a href="https://github.com/rust-lang-nursery/rustup.rs/blob/master/README.md#working-with-rust-on-windows" target="_blank" rel="noopener">Windows-specific <code>rustup</code> documentation</a>.
      </p>
    </div>
  </div>
</section>

<section id="other-methods" class="purple">
  <div class="container">
    <header>
      <h2>Other installation methods</h2>
      <div class="highlight"></div>
    </header>
    <p>
      The installation described above, via <code>rustup</code>, is the preferred way to install Rust
      for most developers. However, Rust can be installed via other methods as well.
      <a href="https://forge.rust-lang.org/other-installation-methods.html" target="_blank" rel="noopener" class="button button-secondary">Learn more</a>
    </p>
  </div>
</section>
{{> install-script }}

{{/inline}}
{{~> (parent)~}}<|MERGE_RESOLUTION|>--- conflicted
+++ resolved
@@ -12,83 +12,7 @@
       <h2>Using rustup (Recommended)</h2>
       <div class="highlight"></div>
     </header>
-<<<<<<< HEAD
-    <div class="row">
-      <div class="eight columns">
-        <div id="platform-instructions-unix" class="instructions" style="display: block;">
-          <p>To install Rust, run the following in your terminal, then follow the onscreen instructions.</p>
-          <code>curl https://sh.rustup.rs -sSf | sh</code>
-        </div>
-        <div id="platform-instructions-win" class="instructions" style="display: none;">
-          <p>
-            To install Rust, download and run
-            <a href="https://win.rustup.rs" target="_blank" rel="noopener">rustup‑init.exe</a>
-            then follow the onscreen instructions.
-          </p>
-          <p>If you're a Windows Subsystem for Linux user run the following in your terminal, then follow the onscreen instructions to install Rust.</p>
-          <code>curl https://sh.rustup.rs -sSf | sh</code>
-        </div>
-        <div id="platform-instructions-unknown" class="instructions" style="display: none;">
-          <!-- unrecognized platform: ask for help -->
-          <p>I don't recognize your platform.</p>
-          <p>
-            Rust runs on Windows, Linux, Mac OS X, FreeBSD and NetBSD. If
-            you are on one of these platforms and are seeing this then please
-            <a href="https://github.com/rust-lang/rust-www/issues/new" target="_blank" rel="noopener">report an issue</a>,
-            along with the following values:
-          </p>
-          <div>
-            <div>navigator.platform:</div>
-            <div id="nav-plat">MacIntel</div>
-            <div>navigator.appVersion:</div>
-            <div id="nav-app">5.0 (Macintosh)</div>
-          </div>
-          <div>
-            <p>To install Rust, if you are running Unix,<br>run the following
-            in your terminal, then follow the onscreen instructions.</p>
-            <code>curl https://sh.rustup.rs -sSf | sh</code>
-          </div>
-          <hr>
-          <div>
-            <p>
-              If you are running Windows,<br>download and run
-              <a href="https://win.rustup.rs" target="_blank" rel="noopener">rustup‑init.exe</a>
-              then follow the onscreen instructions.
-            </p>
-          </div>
-        </div>
-        <div id="platform-instructions-default" class="instructions" style="display: none;">
-          <div>
-            <p>To install Rust, if you are running Unix,<br>run the following
-            in your terminal, then follow the onscreen instructions.</p>
-            <code>curl https://sh.rustup.rs -sSf | sh</code>
-          </div>
-          <hr>
-          <div>
-            <p>
-              If you are running Windows,<br>download and run
-              <a href="https://win.rustup.rs" target="_blank" rel="noopener">rustup‑init.exe</a>
-              then follow the onscreen instructions.
-            </p>
-          </div>
-        </div>
-      </div>
-      <div class="four columns release-info-column">
-        <div>
-          <div class="release-version">Rust <span>1.30.1</span></div>
-          <a href="https://blog.rust-lang.org/2018/11/08/Rust-1.30.1.html" target="_blank" rel="noopener">
-            <div class="release-date">November 8, 2018</div>
-          </a>
-          <br>
-          <a id="platform-button" style="display: none;" href="#">
-            click or press "n" to cycle platforms
-          </a>
-        </div>
-      </div>
-    </div>
-=======
     {{> tools/rustup }}
->>>>>>> da8be99d
   </div>
 </section>
 
