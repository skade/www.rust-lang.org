{{#*inline "page"}}
<<<<<<< HEAD
<header class="mt3 mt0-ns mb6-ns w-100 mw-none ph3 mw8-m mw9-l center">
  <div class="flex flex-column flex-row-l">
    <div class="w-80-l pl6-l pl3 mw8-l">
      <h1>Rust</h1>
=======
<header class="mt3 mt0-ns mb6-ns">
  <div class="container flex flex-column flex-row-l justify-between-l">
    <div class="mw8-l">
      <h1>{{text rust}}</h1>
>>>>>>> 977a296c
      <h2 class="mt4 f2 f1-ns">
        {{text tagline linebreak="<br class='dn db-ns'>"}}
      </h2>
    </div>
<<<<<<< HEAD
    <div class="w-20-l flex-column pl0-l pr0-l pl3 pr3">
      <a class="button button-download ph4 mt0 w-100" href="/learn/get-started">
        Get started
      </a>
      <p class="tc f3 f2-l mt3">
        <a href="{{data.rust_release_post}}" class="download-link">{{data.rust_version}}</a>
=======
    <div>
      <a class="button button-download ph4 mt0" href="{{baseurl}}/learn/get-started">
        {{text get-started}}
      </a>
      <p class="tc f3 f2-l mt3">
        <a href="{{data.rust_release_post}}">{{#text homepage-version}}{{#textparam number}}{{data.rust_version}}{{/textparam}}{{/text}}</a>
>>>>>>> 977a296c
      </p>
    </div>
  </div>
</header>

{{> components/panels/language-values }}
{{> components/panels/domains }}
{{> components/panels/production }}
{{> components/panels/get-involved }}

{{/inline}}
{{~> (parent)~}}<|MERGE_RESOLUTION|>--- conflicted
+++ resolved
@@ -1,34 +1,18 @@
 {{#*inline "page"}}
-<<<<<<< HEAD
 <header class="mt3 mt0-ns mb6-ns w-100 mw-none ph3 mw8-m mw9-l center">
   <div class="flex flex-column flex-row-l">
     <div class="w-80-l pl6-l pl3 mw8-l">
-      <h1>Rust</h1>
-=======
-<header class="mt3 mt0-ns mb6-ns">
-  <div class="container flex flex-column flex-row-l justify-between-l">
-    <div class="mw8-l">
       <h1>{{text rust}}</h1>
->>>>>>> 977a296c
       <h2 class="mt4 f2 f1-ns">
         {{text tagline linebreak="<br class='dn db-ns'>"}}
       </h2>
     </div>
-<<<<<<< HEAD
     <div class="w-20-l flex-column pl0-l pr0-l pl3 pr3">
-      <a class="button button-download ph4 mt0 w-100" href="/learn/get-started">
-        Get started
-      </a>
-      <p class="tc f3 f2-l mt3">
-        <a href="{{data.rust_release_post}}" class="download-link">{{data.rust_version}}</a>
-=======
-    <div>
-      <a class="button button-download ph4 mt0" href="{{baseurl}}/learn/get-started">
+      <a class="button button-download ph4 mt0 w-100" href="{{baseurl}}/learn/get-started">
         {{text get-started}}
       </a>
       <p class="tc f3 f2-l mt3">
-        <a href="{{data.rust_release_post}}">{{#text homepage-version}}{{#textparam number}}{{data.rust_version}}{{/textparam}}{{/text}}</a>
->>>>>>> 977a296c
+        <a href="{{data.rust_release_post}}" class="download-link">{{#text homepage-version}}{{#textparam number}}{{data.rust_version}}{{/textparam}}{{/text}}</a>
       </p>
     </div>
   </div>
